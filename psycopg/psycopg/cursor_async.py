"""
psycopg async cursor objects
"""

# Copyright (C) 2020-2021 The Psycopg Team

import asyncio
import logging
from types import TracebackType
from typing import Any, AsyncIterator, List
from typing import Optional, Sequence, Type, TypeVar, TYPE_CHECKING

from . import errors as e

from .abc import Query, Params
from .copy import AsyncCopy
from .rows import Row, RowMaker, AsyncRowFactory
from .cursor import BaseCursor
from ._compat import asynccontextmanager

if TYPE_CHECKING:
    from .connection_async import AsyncConnection

<<<<<<< HEAD
logger = logging.getLogger("psycopg")
=======
_C = TypeVar("_C", bound="AsyncCursor[Any]")
>>>>>>> 91b1605f


class AsyncCursor(BaseCursor["AsyncConnection[Any]", Row]):
    __module__ = "psycopg"
    __slots__ = ()

    def __init__(
        self,
        connection: "AsyncConnection[Any]",
        *,
        row_factory: AsyncRowFactory[Row],
    ):
        super().__init__(connection)
        self._row_factory = row_factory
        self._queued: asyncio.Event = asyncio.Event()
        self._queued.set()

    async def __aenter__(self: _C) -> _C:
        return self

    async def __aexit__(
        self,
        exc_type: Optional[Type[BaseException]],
        exc_val: Optional[BaseException],
        exc_tb: Optional[TracebackType],
    ) -> None:
        await self.close()

    async def close(self) -> None:
        self._close()

    @property
    def row_factory(self) -> AsyncRowFactory[Row]:
        return self._row_factory

    @row_factory.setter
    def row_factory(self, row_factory: AsyncRowFactory[Row]) -> None:
        self._row_factory = row_factory
        if self.pgresult:
            self._make_row = row_factory(self)

    def _make_row_maker(self) -> RowMaker[Row]:
        return self._row_factory(self)

    async def execute(
        self: _C,
        query: Query,
        params: Optional[Params] = None,
        *,
        prepare: Optional[bool] = None,
        binary: Optional[bool] = None,
<<<<<<< HEAD
    ) -> AnyCursor:
        if self._pgconn.pipeline_status:
            await self._queued.wait()  # type: ignore[misc]
=======
    ) -> _C:
>>>>>>> 91b1605f
        try:
            async with self._conn.lock:
                await self._conn.wait(
                    self._execute_gen(
                        query, params, prepare=prepare, binary=binary
                    )
                )
        except e.Error as ex:
            raise ex.with_traceback(None)
        if self._pgconn.pipeline_status:
            self._queued.clear()
        return self

    async def executemany(
        self, query: Query, params_seq: Sequence[Params]
    ) -> None:
        if self._pgconn.pipeline_status:
            await self._queued.wait()
        async with self._conn.lock:
            await self._conn.wait(self._executemany_gen(query, params_seq))
        if self._pgconn.pipeline_status:
            self._queued.clear()

    async def stream(
        self,
        query: Query,
        params: Optional[Params] = None,
        *,
        binary: Optional[bool] = None,
    ) -> AsyncIterator[Row]:
        if self._pgconn.pipeline_status:
            raise e.ProgrammingError(
                "stream() cannot be used in pipeline mode"
            )

        async with self._conn.lock:
            await self._conn.wait(
                self._stream_send_gen(query, params, binary=binary)
            )
            first = True
            while await self._conn.wait(self._stream_fetchone_gen(first)):
                rec = self._tx.load_row(0, self._make_row)
                assert rec is not None
                yield rec
                first = False

    async def fetchone(self) -> Optional[Row]:
        await self._fetch_pipeline()
        self._check_result()
        rv = self._tx.load_row(self._pos, self._make_row)
        if rv is not None:
            self._pos += 1
        return rv

    async def fetchmany(self, size: int = 0) -> List[Row]:
        await self._fetch_pipeline()
        self._check_result()
        assert self.pgresult

        if not size:
            size = self.arraysize
        records = self._tx.load_rows(
            self._pos,
            min(self._pos + size, self.pgresult.ntuples),
            self._make_row,
        )
        self._pos += len(records)
        return records

    async def fetchall(self) -> List[Row]:
        await self._fetch_pipeline()
        self._check_result()
        assert self.pgresult
        records = self._tx.load_rows(
            self._pos, self.pgresult.ntuples, self._make_row
        )
        self._pos = self.pgresult.ntuples
        return records

    async def __aiter__(self) -> AsyncIterator[Row]:
        await self._fetch_pipeline()
        self._check_result()

        def load(pos: int) -> Optional[Row]:
            return self._tx.load_row(pos, self._make_row)

        while 1:
            row = load(self._pos)
            if row is None:
                break
            self._pos += 1
            yield row

    async def scroll(self, value: int, mode: str = "relative") -> None:
        self._scroll(value, mode)

    @asynccontextmanager
    async def copy(self, statement: Query) -> AsyncIterator[AsyncCopy]:
        """
        :rtype: AsyncCopy
        """
        async with self._conn.lock:
            await self._conn.wait(self._start_copy_gen(statement))

        async with AsyncCopy(self) as copy:
            yield copy

    async def _fetch_pipeline(self) -> None:
        if self._pgconn.pipeline_status:
            async with self._conn.lock:
                await self._conn.wait(self._conn._fetch_pipeline_gen(self))<|MERGE_RESOLUTION|>--- conflicted
+++ resolved
@@ -21,11 +21,9 @@
 if TYPE_CHECKING:
     from .connection_async import AsyncConnection
 
-<<<<<<< HEAD
 logger = logging.getLogger("psycopg")
-=======
+
 _C = TypeVar("_C", bound="AsyncCursor[Any]")
->>>>>>> 91b1605f
 
 
 class AsyncCursor(BaseCursor["AsyncConnection[Any]", Row]):
@@ -77,13 +75,9 @@
         *,
         prepare: Optional[bool] = None,
         binary: Optional[bool] = None,
-<<<<<<< HEAD
-    ) -> AnyCursor:
+    ) -> _C:
         if self._pgconn.pipeline_status:
-            await self._queued.wait()  # type: ignore[misc]
-=======
-    ) -> _C:
->>>>>>> 91b1605f
+            await self._queued.wait()
         try:
             async with self._conn.lock:
                 await self._conn.wait(
